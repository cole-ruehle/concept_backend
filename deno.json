--- conflicted
+++ resolved
@@ -8,13 +8,6 @@
         "@syncs": "./src/syncs/syncs.ts"
     },
     "tasks": {
-<<<<<<< HEAD
-        "start": "deno run --allow-net --allow-read --allow-sys --allow-env src/orchestrate_server.ts",
-        "dev": "deno run --allow-net --allow-read --allow-sys --allow-env --watch src/orchestrate_server.ts",
-        "test": "deno run --allow-net src/scripts/testOrchestrate.ts",
-        "test:quick": "deno run --allow-net src/scripts/testQuickActions.ts",
-        "concepts": "deno run --allow-net --allow-read --allow-sys --allow-env src/concept_server.ts --port 8000 --baseUrl /api"
-=======
         "start": "deno run --allow-net --allow-write --allow-read --allow-sys --allow-env src/main.ts",
         "concepts": "deno run --allow-net --allow-read --allow-sys --allow-env src/concept_server.ts --port 8000 --baseUrl /api",
         "import": "deno run --allow-read --allow-write --allow-env src/utils/generate_imports.ts",
@@ -27,6 +20,5 @@
                 "no-unversioned-import"
             ]
         }
->>>>>>> dbc23a01
     }
 }